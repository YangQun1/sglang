--- conflicted
+++ resolved
@@ -34,17 +34,13 @@
         "test_srt_endpoint.py",
         "test_torch_compile.py",
         "test_torch_compile_moe.py",
+        "test_torch_native_attention_backend.py",
         "test_torchao.py",
         "test_triton_attention_kernels.py",
         "test_triton_attention_backend.py",
         "test_update_weights_from_disk.py",
         "test_vision_openai_server.py",
         "test_session_control.py",
-<<<<<<< HEAD
-        "test_get_parameter_by_name.py",
-        "test_torch_native_attention_backend.py",
-=======
->>>>>>> 0303ca91
     ],
     "sampling/penaltylib": glob.glob(
         "sampling/penaltylib/**/test_*.py", recursive=True
